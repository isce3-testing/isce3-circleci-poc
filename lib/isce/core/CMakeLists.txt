####Set the source files
<<<<<<< HEAD
set(LOCAL_SRCS
              Attitude.cpp
              Baseline.cpp
              BilinearInterpolator.cpp
              BicubicInterpolator.cpp
              DateTime.cpp
              Doppler.cpp
              Ellipsoid.cpp
              EulerAngles.cpp
              Kernels.cpp
              Interp1d.cpp
              Interpolator.cpp
              LUT2d.cpp
              LinAlg.cpp
              Metadata.cpp
              NearestNeighborInterpolator.cpp
              Orbit.cpp
              Peg.cpp
              Pegtrans.cpp
              Poly1d.cpp
              Poly2d.cpp
              Position.cpp
              Projections.cpp
              Quaternion.cpp
              Sinc2dInterpolator.cpp
              Spline2dInterpolator.cpp
              TimeDelta.cpp)

####Append current path to every source file
set(${PACKAGENAME}_SRCS "")
foreach(CPPFILE ${LOCAL_SRCS})
    list(APPEND ${PACKAGENAME}_SRCS ${CMAKE_CURRENT_LIST_DIR}/${CPPFILE})
endforeach()

#####Library headers
set(${PACKAGENAME}_EXPORT_HEADERS   Attitude.h 
                                    Baseline.h
                                    Basis.h
                                    Constants.h
                                    DateTime.h
                                    Doppler.h
                                    Ellipsoid.h
                                    EulerAngles.h
                                    Kernels.h
                                    Interp1d.h
                                    Interpolator.h
                                    LUT1d.h
                                    LUT1d.icc
                                    LUT2d.h
                                    LinAlg.h
                                    Matrix.h
                                    Matrix.icc
                                    Metadata.h
                                    Orbit.h
                                    Peg.h
                                    Pegtrans.h
                                    Pixel.h
                                    Poly1d.h
                                    Poly2d.h
                                    Position.h
                                    Projections.h
                                    Quaternion.h
                                    Serialization.h
                                    Serialization.h
                                    StateVector.h
                                    TimeDelta.h
                                    Utilities.h)

###Install headers into build/include
###This is where regex can be used on the header files if needed
set(${PACKAGENAME}_BUILD_HEADERS "")
foreach(HFILE ${${PACKAGENAME}_EXPORT_HEADERS})
#    message(STATUS "${HFILE} : to : ${ISCE_BUILDINCLUDEDIR}/${LOCALPROJ}/${PACKAGENAME}/${HFILE}")
    configure_file(
        ${CMAKE_CURRENT_LIST_DIR}/${HFILE}
        ${ISCE_BUILDINCLUDEDIR}/${LOCALPROJ}/${PACKAGENAME}/${HFILE}
        COPYONLY
    )
    list(APPEND ${PACKAGENAME}_BUILD_HEADERS ${ISCE_BUILDINCLUDEDIR}/${LOCALPROJ}/${PACKAGENAME}/${HFILE})
endforeach()

#Pyre stuff is needed for logging
include_directories(${${PACKAGENAME}_DLL}
    PUBLIC
        ${PYRE_INCLUDE_DIR}
        ${GDAL_INCLUDE_DIR}
        ${ISCE_BUILDINCLUDEDIR}
        ${CEREAL_SRC_INCLUDEDIR}
) 

#Install headers as files
###This may be changed in future to install from build/include
install(FILES ${${PACKAGENAME}_BUILD_HEADERS}
    DESTINATION ${ISCE_INCLUDEDIR}/${LOCALPROJ}/${PACKAGENAME}
    COMPONENT isce_headers)
=======
set(CPPS Attitude.cpp
         Baseline.cpp
         BilinearInterpolator.cpp
         BicubicInterpolator.cpp
         DateTime.cpp
         Doppler.cpp
         Ellipsoid.cpp
         EulerAngles.cpp
         Interpolator.cpp
         LUT2d.cpp
         LinAlg.cpp
         Metadata.cpp
         NearestNeighborInterpolator.cpp
         Orbit.cpp
         Peg.cpp
         Pegtrans.cpp
         Poly1d.cpp
         Poly2d.cpp
         Position.cpp
         Projections.cpp
         Quaternion.cpp
         Sinc2dInterpolator.cpp
         Spline2dInterpolator.cpp
         TimeDelta.cpp)

#####Library headers
set(HEADERS Attitude.h
            Baseline.h
            Basis.h
            Constants.h
            DateTime.h
            Doppler.h
            Ellipsoid.h
            EulerAngles.h
            Interpolator.h
            LUT1d.h
            LUT1d.icc
            LUT2d.h
            LinAlg.h
            Matrix.h
            Matrix.icc
            Metadata.h
            Orbit.h
            Peg.h
            Pegtrans.h
            Pixel.h
            Poly1d.h
            Poly2d.h
            Position.h
            Projections.h
            Quaternion.h
            Serialization.h
            Serialization.h
            StateVector.h
            TimeDelta.h
            Utilities.h)
>>>>>>> 920b9ff4

add_isce_libdir(core "${CPPS}" "${HEADERS}")<|MERGE_RESOLUTION|>--- conflicted
+++ resolved
@@ -1,101 +1,8 @@
+#Mimicking mm behaviour
+set(PACKAGENAME core)
+string(TOLOWER ${PROJECT_NAME} LOCALPROJ)
+
 ####Set the source files
-<<<<<<< HEAD
-set(LOCAL_SRCS
-              Attitude.cpp
-              Baseline.cpp
-              BilinearInterpolator.cpp
-              BicubicInterpolator.cpp
-              DateTime.cpp
-              Doppler.cpp
-              Ellipsoid.cpp
-              EulerAngles.cpp
-              Kernels.cpp
-              Interp1d.cpp
-              Interpolator.cpp
-              LUT2d.cpp
-              LinAlg.cpp
-              Metadata.cpp
-              NearestNeighborInterpolator.cpp
-              Orbit.cpp
-              Peg.cpp
-              Pegtrans.cpp
-              Poly1d.cpp
-              Poly2d.cpp
-              Position.cpp
-              Projections.cpp
-              Quaternion.cpp
-              Sinc2dInterpolator.cpp
-              Spline2dInterpolator.cpp
-              TimeDelta.cpp)
-
-####Append current path to every source file
-set(${PACKAGENAME}_SRCS "")
-foreach(CPPFILE ${LOCAL_SRCS})
-    list(APPEND ${PACKAGENAME}_SRCS ${CMAKE_CURRENT_LIST_DIR}/${CPPFILE})
-endforeach()
-
-#####Library headers
-set(${PACKAGENAME}_EXPORT_HEADERS   Attitude.h 
-                                    Baseline.h
-                                    Basis.h
-                                    Constants.h
-                                    DateTime.h
-                                    Doppler.h
-                                    Ellipsoid.h
-                                    EulerAngles.h
-                                    Kernels.h
-                                    Interp1d.h
-                                    Interpolator.h
-                                    LUT1d.h
-                                    LUT1d.icc
-                                    LUT2d.h
-                                    LinAlg.h
-                                    Matrix.h
-                                    Matrix.icc
-                                    Metadata.h
-                                    Orbit.h
-                                    Peg.h
-                                    Pegtrans.h
-                                    Pixel.h
-                                    Poly1d.h
-                                    Poly2d.h
-                                    Position.h
-                                    Projections.h
-                                    Quaternion.h
-                                    Serialization.h
-                                    Serialization.h
-                                    StateVector.h
-                                    TimeDelta.h
-                                    Utilities.h)
-
-###Install headers into build/include
-###This is where regex can be used on the header files if needed
-set(${PACKAGENAME}_BUILD_HEADERS "")
-foreach(HFILE ${${PACKAGENAME}_EXPORT_HEADERS})
-#    message(STATUS "${HFILE} : to : ${ISCE_BUILDINCLUDEDIR}/${LOCALPROJ}/${PACKAGENAME}/${HFILE}")
-    configure_file(
-        ${CMAKE_CURRENT_LIST_DIR}/${HFILE}
-        ${ISCE_BUILDINCLUDEDIR}/${LOCALPROJ}/${PACKAGENAME}/${HFILE}
-        COPYONLY
-    )
-    list(APPEND ${PACKAGENAME}_BUILD_HEADERS ${ISCE_BUILDINCLUDEDIR}/${LOCALPROJ}/${PACKAGENAME}/${HFILE})
-endforeach()
-
-#Pyre stuff is needed for logging
-include_directories(${${PACKAGENAME}_DLL}
-    PUBLIC
-        ${PYRE_INCLUDE_DIR}
-        ${GDAL_INCLUDE_DIR}
-        ${ISCE_BUILDINCLUDEDIR}
-        ${CEREAL_SRC_INCLUDEDIR}
-) 
-
-#Install headers as files
-###This may be changed in future to install from build/include
-install(FILES ${${PACKAGENAME}_BUILD_HEADERS}
-    DESTINATION ${ISCE_INCLUDEDIR}/${LOCALPROJ}/${PACKAGENAME}
-    COMPONENT isce_headers)
-=======
 set(CPPS Attitude.cpp
          Baseline.cpp
          BilinearInterpolator.cpp
@@ -152,6 +59,5 @@
             StateVector.h
             TimeDelta.h
             Utilities.h)
->>>>>>> 920b9ff4
 
 add_isce_libdir(core "${CPPS}" "${HEADERS}")